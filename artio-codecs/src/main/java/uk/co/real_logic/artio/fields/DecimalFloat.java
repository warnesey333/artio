--- conflicted
+++ resolved
@@ -115,7 +115,6 @@
         return this.scale;
     }
 
-<<<<<<< HEAD
     public DecimalFloat set(final DecimalFloat other)
     {
         this.value = other.value;
@@ -123,17 +122,6 @@
         return this;
     }
 
-    public DecimalFloat set(final long value, final int scale)
-    {
-        setAndNormalise(value, scale);
-        return this;
-    }
-
-    /*
-     * Please use set(newValue, newScale) instead of value(newValue) and scale(newScale)
-     */
-    @Deprecated
-=======
     /**
      * Sets the value of the DecimalFloat to the same as a long value.
      *
@@ -142,12 +130,20 @@
      */
     public DecimalFloat fromLong(final long value)
     {
-        this.value = value;
-        this.scale = 0;
-        return this;
-    }
-
->>>>>>> c1e48320
+        setAndNormalise(value, 0);
+        return this;
+    }
+
+    public DecimalFloat set(final long value, final int scale)
+    {
+        setAndNormalise(value, scale);
+        return this;
+    }
+
+    /*
+     * Please use set(newValue, newScale) instead of value(newValue) and scale(newScale)
+     */
+    @Deprecated
     public DecimalFloat value(final long value)
     {
         this.value = value;
