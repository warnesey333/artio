--- conflicted
+++ resolved
@@ -106,15 +106,11 @@
         return recordingIdLookup.poll();
     }
 
-<<<<<<< HEAD
-    public void indexRecord(
-=======
     long continuedFixSessionId;
     int continuedSequenceNumber;
     int continuedSequenceIndex;
 
     public void onFragment(
->>>>>>> 5fb2015d
         final DirectBuffer srcBuffer,
         final int srcOffset,
         final int srcLength,
@@ -227,14 +223,9 @@
         {
             final long beginChangePosition = beginChange(buffer);
             final long changePosition = beginChangePosition + RECORD_LENGTH;
-<<<<<<< HEAD
-            final long recordingId = recordingIdLookup.getRecordingId(aeronSessionId);
-            final int length = (int)(endPosition - beginPosition);
-=======
             final int aeronSessionId = header.sessionId();
             final long recordingId = recordingIdLookup.getRecordingId(aeronSessionId);
             final long beginPosition = endPosition - length;
->>>>>>> 5fb2015d
 
             beginChangeOrdered(buffer, changePosition);
             UNSAFE.storeFence();
