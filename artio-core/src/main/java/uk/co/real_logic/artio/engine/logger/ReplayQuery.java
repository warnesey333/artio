--- conflicted
+++ resolved
@@ -15,25 +15,13 @@
  */
 package uk.co.real_logic.artio.engine.logger;
 
-<<<<<<< HEAD
-import io.aeron.ControlledFragmentAssembler;
-import io.aeron.Subscription;
 import io.aeron.archive.client.AeronArchive;
 import io.aeron.logbuffer.ControlledFragmentHandler;
-import io.aeron.logbuffer.Header;
-import org.agrona.DirectBuffer;
-=======
-import io.aeron.archive.client.AeronArchive;
-import io.aeron.logbuffer.ControlledFragmentHandler;
->>>>>>> 5fb2015d
 import org.agrona.ErrorHandler;
 import org.agrona.IoUtil;
 import org.agrona.collections.Long2ObjectCache;
 import org.agrona.concurrent.IdleStrategy;
 import org.agrona.concurrent.UnsafeBuffer;
-import uk.co.real_logic.artio.DebugLogger;
-import uk.co.real_logic.artio.LogTag;
-import uk.co.real_logic.artio.messages.FixMessageDecoder;
 import uk.co.real_logic.artio.messages.MessageHeaderDecoder;
 import uk.co.real_logic.artio.storage.messages.ReplayIndexRecordDecoder;
 
@@ -43,14 +31,8 @@
 import java.util.List;
 import java.util.function.LongFunction;
 
-<<<<<<< HEAD
-import static io.aeron.logbuffer.ControlledFragmentHandler.Action.CONTINUE;
-=======
 import static io.aeron.logbuffer.FrameDescriptor.FRAME_ALIGNMENT;
->>>>>>> 5fb2015d
 import static org.agrona.UnsafeAccess.UNSAFE;
-import static uk.co.real_logic.artio.GatewayProcess.ARCHIVE_REPLAY_STREAM;
-import static uk.co.real_logic.artio.dictionary.generation.CodecUtil.MISSING_LONG;
 import static uk.co.real_logic.artio.engine.logger.ReplayIndexDescriptor.*;
 import static uk.co.real_logic.artio.engine.logger.Replayer.MOST_RECENT_MESSAGE;
 
@@ -71,16 +53,7 @@
     private final int requiredStreamId;
     private final IdleStrategy idleStrategy;
     private final AeronArchive aeronArchive;
-<<<<<<< HEAD
-    private final String channel;
     private final ErrorHandler errorHandler;
-    private final RecordingBarrier recordingBarrier;
-
-    private final MessageTracker messageTracker = new MessageTracker();
-    private final ControlledFragmentAssembler assembler = new ControlledFragmentAssembler(messageTracker);
-=======
-    private final ErrorHandler errorHandler;
->>>>>>> 5fb2015d
 
     public ReplayQuery(
         final String logFileDir,
@@ -90,26 +63,14 @@
         final int requiredStreamId,
         final IdleStrategy idleStrategy,
         final AeronArchive aeronArchive,
-<<<<<<< HEAD
-        final String channel,
-        final ErrorHandler errorHandler,
-        final RecordingBarrier recordingBarrier)
-=======
         final ErrorHandler errorHandler)
->>>>>>> 5fb2015d
     {
         this.logFileDir = logFileDir;
         this.indexBufferFactory = indexBufferFactory;
         this.requiredStreamId = requiredStreamId;
         this.idleStrategy = idleStrategy;
         this.aeronArchive = aeronArchive;
-<<<<<<< HEAD
-        this.channel = channel;
         this.errorHandler = errorHandler;
-        this.recordingBarrier = recordingBarrier;
-=======
-        this.errorHandler = errorHandler;
->>>>>>> 5fb2015d
 
         fixSessionToIndex = new Long2ObjectCache<>(cacheNumSets, cacheSetSize, SessionQuery::close);
     }
@@ -153,11 +114,7 @@
             capacity = recordCapacity(buffer.capacity());
         }
 
-<<<<<<< HEAD
-        int query(
-=======
         ReplayOperation query(
->>>>>>> 5fb2015d
             final ControlledFragmentHandler handler,
             final int beginSequenceNumber,
             final int beginSequenceIndex,
@@ -194,19 +151,11 @@
                 final int offset = offset(iteratorPosition, capacity);
                 indexRecord.wrap(buffer, offset, actingBlockLength, actingVersion);
                 final int streamId = indexRecord.streamId();
-<<<<<<< HEAD
-                final long readPosition = indexRecord.position();
-                final int sequenceIndex = indexRecord.sequenceIndex();
-                final int sequenceNumber = indexRecord.sequenceNumber();
-                final long recordingId = indexRecord.recordingId();
-                final int readLength = indexRecord.length();
-=======
                 long beginPosition = indexRecord.position();
                 final int sequenceIndex = indexRecord.sequenceIndex();
                 final int sequenceNumber = indexRecord.sequenceNumber();
                 final long recordingId = indexRecord.recordingId();
                 int readLength = indexRecord.length();
->>>>>>> 5fb2015d
 
                 UNSAFE.loadFence(); // LoadLoad required so previous loads don't move past version check below.
 
@@ -215,11 +164,7 @@
                 {
                     idleStrategy.reset();
 
-<<<<<<< HEAD
-                    if (readPosition == 0)
-=======
                     if (beginPosition == 0)
->>>>>>> 5fb2015d
                     {
                         break;
                     }
@@ -231,26 +176,15 @@
                     if (startOk && endOk && streamId == requiredStreamId)
                     {
                         if (currentRange == null)
-<<<<<<< HEAD
                         {
                             currentRange = new RecordingRange(recordingId);
                         }
                         else if (currentRange.recordingId != recordingId)
                         {
-=======
-                        {
-                            currentRange = new RecordingRange(recordingId);
-                        }
-                        else if (currentRange.recordingId != recordingId)
-                        {
->>>>>>> 5fb2015d
                             ranges.add(currentRange);
                             currentRange = new RecordingRange(recordingId);
                         }
 
-<<<<<<< HEAD
-                        currentRange.add(readPosition, readLength);
-=======
                         beginPosition -= FRAME_ALIGNMENT;
                         readLength += FRAME_ALIGNMENT;
                         currentRange.add(beginPosition, readLength);
@@ -261,7 +195,6 @@
                             currentRange.count++;
                         }
                         lastSequenceNumber = sequenceNumber;
->>>>>>> 5fb2015d
                     }
                     iteratorPosition += RECORD_LENGTH;
                 }
@@ -276,52 +209,6 @@
                 ranges.add(currentRange);
             }
 
-<<<<<<< HEAD
-            return replayTheRange(handler, ranges);
-        }
-
-        private int replayTheRange(final ControlledFragmentHandler handler, final List<RecordingRange> ranges)
-        {
-            int replayedMessages = 0;
-            for (int i = 0, size = ranges.size(); i < size; i++)
-            {
-                final RecordingRange recordingRange = ranges.get(i);
-                // System.err.println(recordingRange);
-                final long beginPosition = recordingRange.position - 32;
-                final long endPosition = beginPosition + recordingRange.length + 32;
-
-                recordingBarrier.await(recordingRange.recordingId, endPosition, idleStrategy);
-
-                try (Subscription subscription = aeronArchive.replay(
-                    recordingRange.recordingId,
-                    beginPosition,
-                    endPosition,
-                    channel,
-                    ARCHIVE_REPLAY_STREAM))
-                {
-                    messageTracker.wrap(handler);
-
-                    // TODO: if we fail properly abort and don't retry.
-                    while (messageTracker.count < recordingRange.count)
-                    {
-                        subscription.controlledPoll(assembler, Integer.MAX_VALUE);
-
-                        idleStrategy.idle();
-                    }
-                    idleStrategy.reset();
-
-                    replayedMessages += recordingRange.count;
-                }
-                catch (final Throwable exception)
-                {
-                    errorHandler.onError(exception);
-
-                    return replayedMessages;
-                }
-            }
-
-            return replayedMessages;
-=======
             return new ReplayOperation(handler, ranges, aeronArchive, errorHandler);
         }
 
@@ -335,7 +222,6 @@
                 iteratorPosition = 0;
             }
             return iteratorPosition;
->>>>>>> 5fb2015d
         }
 
         public void close()
@@ -347,94 +233,4 @@
         }
     }
 
-<<<<<<< HEAD
-    private static final class RecordingRange
-    {
-        final long recordingId;
-        long position = MISSING_LONG;
-        int length;
-        int count;
-
-        RecordingRange(final long recordingId)
-        {
-            this.recordingId = recordingId;
-        }
-
-        void add(final long addPosition, final int addLength)
-        {
-            final long currentPosition = this.position;
-
-            if (currentPosition == MISSING_LONG)
-            {
-                this.position = addPosition;
-                this.length = addLength;
-                this.count = 1;
-                return;
-            }
-
-            final long currentEnd = currentPosition + this.length;
-            final long addEnd = addPosition + addLength;
-            final long newEnd = Math.max(currentEnd, addEnd);
-
-            if (currentPosition < addPosition)
-            {
-                // Add to the end
-                this.length = (int)(newEnd - currentPosition);
-            }
-            else if (addPosition < currentPosition)
-            {
-                // Add to the start
-                this.position = addPosition;
-                this.length = (int)(newEnd - addPosition);
-            }
-            else
-            {
-                DebugLogger.log(LogTag.INDEX, "currentPosition == addPosition, %d", currentPosition);
-            }
-
-            count++;
-        }
-
-        @Override
-        public String toString()
-        {
-            return "RecordingRange{" +
-                "recordingId=" + recordingId +
-                ", position=" + position +
-                ", length=" + length +
-                ", count=" + count +
-                '}';
-        }
-    }
-
-    private static class MessageTracker implements ControlledFragmentHandler
-    {
-        private final MessageHeaderDecoder messageHeaderDecoder = new MessageHeaderDecoder();
-
-        ControlledFragmentHandler messageHandler;
-        int count;
-
-        @Override
-        public Action onFragment(
-            final DirectBuffer buffer, final int offset, final int length, final Header header)
-        {
-            messageHeaderDecoder.wrap(buffer, offset);
-
-            if (messageHeaderDecoder.templateId() == FixMessageDecoder.TEMPLATE_ID)
-            {
-                count++;
-                return messageHandler.onFragment(buffer, offset, length, header);
-            }
-
-            return CONTINUE;
-        }
-
-        void wrap(final ControlledFragmentHandler handler)
-        {
-            this.messageHandler = handler;
-            this.count = 0;
-        }
-    }
-=======
->>>>>>> 5fb2015d
 }