--- conflicted
+++ resolved
@@ -75,10 +75,6 @@
         return CONTINUE;
     }
 
-<<<<<<< HEAD
-    @Override
-=======
->>>>>>> 11fad285
     public void onSessionStart(final long startTimeMillis)
     {
     }
